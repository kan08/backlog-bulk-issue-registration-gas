// ------------------------- 定数 -------------------------

/** スクリプト名 */
var SCRIPT_NAME = "課題一括登録";

/** データが記載されているシートの名前 */
var TEMPLATE_SHEET_NAME = "Template";

/** ヘッダ行のインデックス */
var ROW_HEADER_INDEX = 1;

/** データ行の開始インデックス */
var ROW_START_INDEX = 2;

/** データ列の開始インデックス */
var COLUMN_START_INDEX = 1;

/** 行のデフォルト長 */
var DEFAULT_COLUMN_LENGTH = 16;

/** フォントのデフォルトサイズ */
var DEFAULT_FONT_SIZE = 10;

/** 列幅調整時の係数 */
var ADJUST_WIDTH_FACTOR = 0.75;

/** 優先度IDのデフォルト値 */
var DEFAULT_PRIORITYID = "3";

// ------------------------- 関数 -------------------------

/**
 * フック関数：スプレッドシート読み込み時に起動されます
 */
function onOpen() {
	var spreadSheet = SpreadsheetApp.getActiveSpreadsheet();
	var menuEntries = [ {
		name : SCRIPT_NAME,
		functionName : "main"
	} ];

	spreadSheet.addMenu("Backlog", menuEntries);
}

/**
 * スプレッドシートのデータを読み込んで、Backlogに課題を一括登録します
 */
function main() {
	var app = createApplication_('Backlog 課題一括登録', 360, 160);
	var grid = createGrid_(app);
	showInputDialog_(app, grid);
}

/**
 * UIアプリケーションオブジェクトを作成します
 */
function createApplication_(title, width, height) {
	var app = UiApp.createApplication();
	
	app.setTitle(title);
	app.setWidth(width);
	app.setHeight(height);
	return app;
}

/**
 * パラメータ入力ダイアログを作成します
 */
function createGrid_(app) {
	var lastSpace = getUserProperty("space") ? getUserProperty("space") : "";
	var lastDomain = getUserProperty("domain") ? getUserProperty("domain") : ".com";
	var anotherDomain = (lastDomain === ".com") ? ".jp" : ".com";
	var lastUsername = getUserProperty("apikey") ? getUserProperty("apikey") : "";
	var lastProjectKey = getUserProperty("projectKey") ? getUserProperty("projectKey") : "";
	var grid = app.createGrid(3, 4);

	grid.setWidget(0, 0, app.createLabel('スペースID'));
	grid.setWidget(0, 1, app.createTextBox().setName("space").setValue(lastSpace));
	grid.setWidget(0, 2, app.createLabel('.backlog'));
	grid.setWidget(0, 3, app.createListBox(false).setName("domain").addItem(lastDomain).addItem(anotherDomain));
	// grid.setWidget(0, 1, app.createTextBox().setName("space").setValue(lastSpace));
	grid.setWidget(1, 0, app.createLabel('APIキー'));
	grid.setWidget(1, 1, app.createTextBox().setName("apikey").setValue(lastUsername));
	grid.setWidget(2, 0, app.createLabel('プロジェクトキー'));
	grid.setWidget(2, 1, app.createTextBox().setName("projectKey").setValue(lastProjectKey));
	return grid;
}

/**
 * パラメータ入力ダイアログを表示します
 */
function showInputDialog_(app, grid) {
	var panel = app.createVerticalPanel();
	var button = app.createButton('一括登録');
	var handler = app.createServerClickHandler('submit_');
	
	handler.addCallbackElement(grid);
	button.addClickHandler(handler);
	panel.add(grid);
	panel.add(button);
	app.add(panel);
	SpreadsheetApp.getActiveSpreadsheet().show(app);
}

/**
 * '一括登録'ボタンをクリックすることで呼び出されます
 */
function submit_(grid) {
	var app = UiApp.getActiveApplication();
	var space = grid.parameter.space;
	var domain = grid.parameter.domain;
	var apiKey = grid.parameter.apikey;
	var projectKey = grid.parameter.projectKey.toUpperCase();
	var backlogClient = BacklogScript.createBacklogClient(space, domain, apiKey);

	var validateParamsResult = BacklogScript.validateParameters(space, apiKey, projectKey);
	if (!validateParamsResult.success) return;
	setParametersAsProperty_(space, domain, apiKey, projectKey);

	var validateApiResult = BacklogScript.validateApiAccess(backlogClient, projectKey);
	if (!validateApiResult.success) {
		showMessage_(validateApiResult.message);
		return app.close();
	}

	var logSheet = createLogSheet_();
	var projectId = BacklogScript.getProjectId(backlogClient, projectKey);
	var templateIssues = getTemplateIssuesFromSpreadSheet_(apiKey, projectId);
	var issueConverter = BacklogScript.createIssueConverter(backlogClient, projectId);
	var convertedIssues = [];
	for (var i = 0; i < templateIssues.length; i++) {
		var convertResult = BacklogScript.convertIssue(issueConverter, templateIssues[i]);
		if (!convertResult.success) {
			showMessage_(convertResult.message);
			return app.close();
		}
		convertedIssues[i] = convertResult.value;
	} 

	createIssuesAndLog_(app, backlogClient, convertedIssues, logSheet);
	showMessage_(SCRIPT_NAME + " が正常に行われました");
	return app.close();
}

function setParametersAsProperty_(space, domain, apiKey, projectKey) {
	setUserProperty("space", space);
	setUserProperty("domain", domain);
	setUserProperty("apikey", apiKey);
    setUserProperty("projectKey", projectKey.toUpperCase());
}

function getTemplateIssuesFromSpreadSheet_(apiKey, projectId) {
	var issues = [];
    var spreadSheet = SpreadsheetApp.getActiveSpreadsheet();
	var sheet = spreadSheet.getSheetByName(TEMPLATE_SHEET_NAME);
	var values = sheet.getSheetValues(
		ROW_START_INDEX, 
		COLUMN_START_INDEX,
		sheet.getLastRow() - 1, 
		sheet.getLastColumn()
	);

	for ( var i = 0; i < values.length; i++) {
		var issue = {
			projectId: projectId,
			summary: values[i][0],
			description: values[i][1] === "" ? undefined : values[i][1],
			startDate: values[i][2] === "" ? undefined : values[i][2],
			dueDate: values[i][3] === "" ? undefined : values[i][3],
			estimatedHours: values[i][4] === "" ? undefined : values[i][4],
			actualHours: values[i][5] === "" ? undefined : values[i][5],
			issueTypeName: values[i][6] === "" ? undefined : values[i][6],
			categoryNames: values[i][7],
			versionNames: values[i][8],
			milestoneNames: values[i][9],
			priorityId: values[i][10] === "" ? DEFAULT_PRIORITYID : values[i][10],
			assigneeName: values[i][11] === "" ? undefined : values[i][11],
			parentIssueKey: values[i][12] === "" ? undefined : values[i][12]
		};
		issues[i] = issue;
	}
	return issues;
}

function createIssuesAndLog_(app, backlogClient, newIssues, logSheet) {
	var keyLength = DEFAULT_COLUMN_LENGTH;
	var summaryLength = DEFAULT_COLUMN_LENGTH;

	var previousIssue = null;
	for ( var i = 0; i < newIssues.length; i++) {
		var isTakenOverParentIssueId = false;
		var parentIssueId = BacklogScript.getParentIssueIdOrNull(newIssues[i]);
		if (parentIssueId && parentIssueId === "*") {
			if (previousIssue && BacklogScript.getParentIssueIdOrNull(previousIssue)) {
				showMessage_("課題 '" + previousIssue.issueKey + "' はすでに子課題となっているため、親課題として設定できません");
				parentIssueId = "";
			} else {
				parentIssueId = previousIssue.id;
				isTakenOverParentIssueId = true;
			}
		}
		var result = BacklogScript.createIssue(backlogClient, newIssues[i], parentIssueId);
		if (!result.success) {
			showMessage_(result.message);
			return app.close();
		}

		var issue = result.value;
		keyLength = Math.max(keyLength, getLength_(issue.issueKey));
		logKey_(logSheet, keyLength, i, issue);

		summaryLength = Math.max(summaryLength, getLength_(issue.summary));
		logSummary_(logSheet, summaryLength, i, issue);

		SpreadsheetApp.flush();

		if (!isTakenOverParentIssueId) {
			previousIssue = issue;
		}
	}
}

function createLogSheet_() {
	var current = Utilities
		.formatDate(new Date(), "JST", "yyyy/MM/dd HH:mm:ss");

	return SpreadsheetApp.getActiveSpreadsheet().insertSheet(
			SCRIPT_NAME + " : " + current);
}

function logKey_(logSheet, keyLength, i, issue) {
<<<<<<< HEAD
	var linkKey = '=hyperlink("' + PropertiesService.getUserProperties().getProperty("bti.space") 
		+ ".backlog" + PropertiesService.getUserProperties().getProperty("bti.domain") + "/"
=======
	var linkKey = '=hyperlink("' + getUserProperty("space") 
		+ ".backlog.jp/" 
>>>>>>> 311cc36f
		+ "view/" + issue.issueKey + '";"' + issue.issueKey + '")';
	logSheet.getRange(i + 1, COLUMN_START_INDEX).setFormula(linkKey)
		.setFontColor("blue").setFontLine("underline");

	var keyWidth = keyLength * DEFAULT_FONT_SIZE * ADJUST_WIDTH_FACTOR;
	logSheet.setColumnWidth(COLUMN_START_INDEX + 1, keyWidth);
}

function logSummary_(logSheet, summaryLength, i, issue) {
	logSheet.getRange(i + 1, COLUMN_START_INDEX + 1).setValue(
		issue.summary.toString());

	var summaryWidth = summaryLength * DEFAULT_FONT_SIZE * ADJUST_WIDTH_FACTOR;
	logSheet.setColumnWidth(COLUMN_START_INDEX + 1, summaryWidth);
}

function getLength_(text) {
	var count = 0;

	for ( var i = 0; i < text.length; i++) {
		var n = escape(text.charAt(i));
		if (n.length < 4) {
			count += 1;
		} else {
			count += 2;
		}
	}

	return count;
}

/**
 * ユーザープロパティをキーで取得します
 *
 * @param {string} key 取得したいプロパティキー名
 * @return {string} value 対応する値 
 */
function getUserProperty(key) {
    return PropertiesService.getUserProperties().getProperty("bti." + key);
}

/**
 * ユーザープロパティをキーで設定します
 *
 * @param {string} key 設定したいプロパティキー名
 * @return {string} value 対応する値 
 */
function setUserProperty(key, value) {
     PropertiesService.getUserProperties().setProperty("bti." + key, value);
}

/**
 * アクティブなシートにメッセージを表示します
 *
 * @param {string} message 表示するメッセージ
 */
function showMessage_(message) {
	SpreadsheetApp.getActiveSpreadsheet().toast(message, SCRIPT_NAME);
}

/**
* Log用シートにログを1行追加します
*
* @param {string} type 1列目に出力したい文字列
* @param {string} value 2列目に出力したい文字列
*/
function logToSheet(type, value) {
	var sheet = SpreadsheetApp.getActiveSpreadsheet().getSheetByName('log');
	var logMsg = new Array();
	  
	if (sheet == null)
		SpreadsheetApp.getActiveSpreadsheet().insertSheet('log');
	logMsg.push(new Date());
	logMsg.push(type);
	logMsg.push(value);
	SpreadsheetApp.getActiveSpreadsheet().getSheetByName('log').appendRow(logMsg);
  }<|MERGE_RESOLUTION|>--- conflicted
+++ resolved
@@ -229,13 +229,8 @@
 }
 
 function logKey_(logSheet, keyLength, i, issue) {
-<<<<<<< HEAD
-	var linkKey = '=hyperlink("' + PropertiesService.getUserProperties().getProperty("bti.space") 
-		+ ".backlog" + PropertiesService.getUserProperties().getProperty("bti.domain") + "/"
-=======
 	var linkKey = '=hyperlink("' + getUserProperty("space") 
 		+ ".backlog.jp/" 
->>>>>>> 311cc36f
 		+ "view/" + issue.issueKey + '";"' + issue.issueKey + '")';
 	logSheet.getRange(i + 1, COLUMN_START_INDEX).setFormula(linkKey)
 		.setFontColor("blue").setFontLine("underline");
